--- conflicted
+++ resolved
@@ -43,13 +43,9 @@
 toml = "0.5.9"
 structopt = "0.3.25"
 chrono = "0.4"
-url = "2.4.0"
 urlencoding = "2.1.2"
-<<<<<<< HEAD
-url = { version = "2.3", features = ["serde"]}
-=======
+url = { version = "2.4", features = ["serde"]}
 snafu = "0.7"
->>>>>>> 3d16cb09
 
 [dependencies.cursive]
 version = "0.20"

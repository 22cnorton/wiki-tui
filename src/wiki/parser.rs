use std::collections::HashMap;

use anyhow::{Context, Result};
use cursive::theme::{Effect, Style};
use select::{document::Document, node::Node, predicate::Class};
use snafu::Snafu;
use url::Url;

use crate::{
    config,
    wiki::{
        article::link_data::{AnchorData, ExternalData, InternalData, RedLinkData},
        search::Namespace,
    },
};

use super::{
    article::{Element, ElementType, Link, Section},
    language::Language,
};

const SHOW_UNSUPPORTED: bool = false;
const LIST_MARKER: char = '-';

pub struct Parser<'a> {
    endpoint: Url,
    language: Language,
    elements: Vec<Element>,
    current_effects: Vec<Effect>,
    sections: Option<&'a Vec<Section>>,
}

impl<'a> Parser<'a> {
    pub fn parse_document(
        document: &'a str,
        title: &'a str,
        sections: Option<&Vec<Section>>,
        endpoint: Url,
        language: Language,
    ) -> Result<Vec<Element>> {
        let document = Document::from(document);

        let mut parser = Parser {
            endpoint,
            elements: Vec::new(),
            current_effects: Vec::new(),
            sections,
            language,
        };

        parser.elements.push(Element::new(
            parser.next_id(),
            ElementType::Header,
            title.to_string(),
            config::CONFIG.theme.title,
            {
                let mut attrs = HashMap::new();
                attrs.insert("anchor".to_string(), "Content_Top".to_string());
                attrs
            },
        ));
        parser.push_newline();
        parser.push_newline();

        let _ = &document
            .find(Class("mw-parser-output"))
            .into_selection()
            .children()
            .into_iter()
            .map(|x| parser.parse_node(x))
            .count();

        Ok(parser.elements)
    }

    fn parse_node(&mut self, node: Node) {
        let name = node.name().unwrap_or_default();
        match name {
            "h1" | "h2" | "h3" | "h4" | "h5" | "h6" => self.parse_header(node),
            "p" => self.parse_paragraph(node),
            "a" => self.parse_link(node),
            "b" => self.parse_effect(node, Effect::Bold),
            "i" => self.parse_effect(node, Effect::Italic),
            "ul" if node
                .attr("class")
                .map(|x| x.contains("portalbox"))
                .unwrap_or(false) => {}
            "ul" => self.parse_list(node),
            "div"
                if node
                    .attr("class")
                    .map(|x| x.contains("hatnote"))
                    .unwrap_or(false) =>
            {
                self.parse_disambiguation(node)
            }
            "div"
                if node
                    .attr("class")
                    .map(|x| x.contains("redirectMsg"))
                    .unwrap_or(false) =>
            {
                self.parse_redirect_msg(node)
            }
            "div"
                if node
                    .attr("class")
                    .map(|x| x.contains("toc") || x.contains("quotebox"))
                    .unwrap_or(false) => {}
            "dl" => self.parse_description_list(node),
<<<<<<< HEAD
            "div" => {
                node.children().map(|node| self.parse_node(node)).count();
            }

            // unsupported nodes for which the user should be notified about
            "table" | "img" | "figure" | "ol" => {
                self.elements.push(Element::new(
                    self.next_id(),
                    ElementType::Unsupported,
                    format!("<Unsupported Element '{}'>", name),
                    Effect::Italic,
                    HashMap::new(),
                ));
                self.push_newline()
            }

=======
            "span" => self.parse_text(node),
            "div" => self.parse_container(node),
            "" => (),
>>>>>>> 9ae56035
            _ if SHOW_UNSUPPORTED => {
                self.elements.push(Element::new(
                    self.next_id(),
                    ElementType::Unsupported,
                    format!("<Unsupported Element '{}'>", name),
                    Effect::Italic,
                    HashMap::new(),
                ));
            }
            _ => (),
        }
    }

    fn next_id(&self) -> usize {
        self.elements.len().saturating_sub(1)
    }

    fn combine_effects(&self, mut style: Style) -> Style {
        self.current_effects.iter().for_each(|effect| {
            style = style.combine(*effect);
        });
        style
    }

    fn push_newline(&mut self) {
        self.elements.push(Element::new(
            self.next_id(),
            ElementType::Newline,
            "",
            Style::none(),
            HashMap::new(),
        ));
    }

    fn push_kind(&mut self, kind: ElementType) {
        self.elements.push(Element::new(
            self.next_id(),
            kind,
            "",
            Style::none(),
            HashMap::new(),
        ))
    }

    fn is_last_newline(&self) -> bool {
        self.elements
            .last()
            .map(|x| x.kind == ElementType::Newline)
            .unwrap_or(false)
    }

    fn parse_header(&mut self, node: Node) {
        if let Some(headline_node) = node.find(Class("mw-headline")).into_selection().first() {
            let mut attributes = HashMap::new();

            if let Some(anchor) = headline_node.attr("id") {
                attributes.insert("anchor".to_string(), anchor.to_string());
            }

            let mut header = headline_node.text();

            if let Some(sections) = self.sections {
                if let Some(section) = sections
                    .iter()
                    .find(|&section| Some(section.anchor()) == headline_node.attr("id"))
                {
                    header.insert_str(0, &format!("{} ", section.number()))
                };
            }

            self.push_newline();
            self.elements.push(Element::new(
                self.next_id(),
                ElementType::Header,
                header,
                Style::from(config::CONFIG.theme.title).combine(Effect::Bold),
                attributes,
            ));
            self.push_newline();
            self.push_newline();
        }
    }

    fn parse_paragraph(&mut self, node: Node) {
        if let Some("mw-empty-elt") = node.attr("class") {
            return;
        }
        self.parse_text(node);
        self.push_newline();
        self.push_newline();
    }

    fn parse_text(&mut self, node: Node) {
        for child in node.children() {
            if child.name().is_some() {
                self.parse_node(child);
                continue;
            }

            self.elements.push(Element::new(
                self.next_id(),
                ElementType::Text,
                child.text(),
                self.combine_effects(Style::from(config::CONFIG.theme.text)),
                HashMap::new(),
            ))
        }
    }

    fn parse_link(&mut self, node: Node) {
        let target = node.attr("href");
        let title = node.attr("title");

        if target.is_none() {
            warn!("'target' missing from link");
            return;
        }

        let target = target.expect("'title' missing after check").to_string();
        let link = match parse_href_to_link(
            self.endpoint.clone(),
            target.clone(),
            title,
            self.language.clone(),
        )
        .with_context(move || format!("failed parsing the link '{}'", target))
        {
            Ok(link) => link,
            Err(error) => {
                warn!("{:?}", error);
                self.elements.push(Element::new(
                    self.next_id(),
                    ElementType::Text,
                    node.text(),
                    self.combine_effects(Style::from(config::CONFIG.theme.text)),
                    HashMap::new(),
                ));
                return;
            }
        };

        self.elements.push(Element::new(
            self.next_id(),
            ElementType::Link(link),
            node.text(),
            self.combine_effects(Style::from(config::CONFIG.theme.text).combine(Effect::Underline)),
            HashMap::new(),
        ));
    }

    fn parse_effect(&mut self, node: Node, effect: Effect) {
        self.current_effects.push(effect);
        self.parse_text(node);
        self.current_effects.pop();
    }

    fn parse_description_list(&mut self, node: Node) {
        for child in node.children() {
            if !self.is_last_newline() {
                self.push_newline();
            }
            match child.name().unwrap_or_default() {
                "dt" => {
                    self.push_kind(ElementType::DescriptionListTermStart);
                    self.parse_text(child);
                    self.push_kind(ElementType::DescriptionListTermEnd);
                }
                "dd" => {
                    self.push_kind(ElementType::DescriptionListDescriptionStart);
                    self.parse_text(child);
                    self.push_kind(ElementType::DescriptionListDescriptionEnd);
                }
                _ => continue,
            }
        }
        self.push_newline();
        self.push_newline();
    }

    fn parse_list(&mut self, node: Node) {
        for child in node
            .children()
            .filter(|x| x.name().unwrap_or_default() == "li")
        {
            // to avoid having large gaps between lists and other elements, we only want to add a
            // newline when there isn't another one already added
            if !self.is_last_newline() {
                self.push_newline();
            }

            self.elements.push(Element::new(
                self.next_id(),
                ElementType::ListMarker,
                format!("\t{} ", LIST_MARKER),
                self.combine_effects(Style::from(config::CONFIG.theme.text)),
                HashMap::new(),
            ));

            self.push_kind(ElementType::ListItemStart);
            self.parse_text(child);
            self.push_kind(ElementType::ListItemEnd);
        }
        self.push_newline();
    }

    fn parse_redirect_msg(&mut self, node: Node) {
        for child in node.children() {
            self.parse_node(child)
        }
    }

    fn parse_disambiguation(&mut self, node: Node) {
        self.push_kind(ElementType::DisambiguationStart);
        self.parse_effect(node, Effect::Italic);
        self.push_kind(ElementType::DisambiguationEnd);

        self.push_newline();
        self.push_newline();
    }

    fn parse_container(&mut self, node: Node) {
        node.children().map(|node| self.parse_node(node)).count();
    }
}

#[derive(Debug, Clone, PartialEq, Eq, Snafu)]
pub enum ParsingError {
    #[snafu(display("The link leads to an invalid namespace: '{namespace}'"))]
    InvalidNamespace { namespace: String },

    #[snafu(display("The link is missing data: '{data}'"))]
    MissingData { data: String },

    #[snafu(display("Error while processing the link: '{process}'"))]
    ProcessingFailure { process: String },

    #[snafu(display("Link is not UTF-8 encoded"))]
    InvalidEncoding,
}

fn parse_href_to_link(
    endpoint: Url,
    href: impl Into<String>,
    title: Option<impl Into<String>>,
    language: Language,
) -> Result<Link, ParsingError> {
    let href: String = match urlencoding::decode(&href.into()) {
        Ok(href) => href.into_owned(),
        Err(_) => return Err(ParsingError::InvalidEncoding),
    };

    let title: Option<String> = title.map(|title| title.into());

    debug!("parsing the link '{}'", href);
    debug!("link title: '{:?}'", title);
    debug!("link endpoint: '{}'", endpoint.as_str());

    // the prefix /wiki/ indicates that the link is a internal link
    const INTERNAL_LINK_PREFIX: &str = "/wiki/";
    // the character used to separate the namespace and the page
    const NAMESPACE_DELIMITER: char = ':';
    // the character used to separate the page and the anchor
    const ANCHOR_DELIMITER: char = '#';
    // the parameter indicating a redlink (non existent link)
    const REDLINK_PARAM: &str = "redlink=1";

    if href.starts_with(INTERNAL_LINK_PREFIX) {
        let title = title.ok_or(ParsingError::MissingData {
            data: "title".to_string(),
        })?;
        return parse_internal_link(href, title, endpoint, language);
    }

    if href.starts_with(ANCHOR_DELIMITER) {
        let anchor_str =
            href.strip_prefix(ANCHOR_DELIMITER)
                .ok_or(ParsingError::ProcessingFailure {
                    process: "removing ANCHOR_DELIMITER prefix".to_string(),
                })?;
        return Ok(Link::Anchor(AnchorData {
            anchor: anchor_str.to_string(),
            title: anchor_str.replace('_', " "),
        }));
    }

    if href.contains(REDLINK_PARAM) {
        let url = endpoint
            .join(&href)
            .map_err(|_| ParsingError::ProcessingFailure {
                process: "joining endpoint and href for REDLINK".to_string(),
            })?;
        let title = title.ok_or(ParsingError::MissingData {
            data: "title".to_string(),
        })?;
        return Ok(Link::RedLink(RedLinkData { url, title }));
    }

    if let Ok(url) = Url::parse(&href) {
        return Ok(Link::External(ExternalData { url }));
    }

    fn parse_internal_link(
        href: String,
        title: String,
        endpoint: Url,
        language: Language,
    ) -> Result<Link, ParsingError> {
        let mut href =
            href.strip_prefix(INTERNAL_LINK_PREFIX)
                .ok_or(ParsingError::ProcessingFailure {
                    process: "removing INTERNAL_LINK_PREFIX".to_string(),
                })?;
        let mut namespace = Namespace::Main;
        let mut anchor: Option<AnchorData> = None;

        if href.contains(NAMESPACE_DELIMITER) {
            debug!("link contains a namespace");
            let (namespace_str, href_split) =
                href.split_once(NAMESPACE_DELIMITER)
                    .ok_or(ParsingError::ProcessingFailure {
                        process: "splitting at NAMESPACE_DELIMITER".to_string(),
                    })?;

            href = href_split;
            namespace =
                Namespace::from_str(namespace_str).ok_or(ParsingError::InvalidNamespace {
                    namespace: namespace_str.to_string(),
                })?;

            debug!("link namespace: '{}'", namespace);
        }

        if href.contains(ANCHOR_DELIMITER) {
            debug!("link contains an anchor");
            let (page_ref, anchor_str) =
                href.split_once(ANCHOR_DELIMITER)
                    .ok_or(ParsingError::ProcessingFailure {
                        process: "splitting at ANCHOR_DELIMITER".to_string(),
                    })?;

            href = page_ref;
            anchor = Some(AnchorData {
                anchor: anchor_str.to_string(),
                title: anchor_str.replace('_', " "),
            });

            debug!("link anchor: '{}'", anchor_str);
        }

        Ok(Link::Internal(InternalData {
            namespace,
            page: href.to_string(),
            title,
            language,
            endpoint,
            anchor,
        }))
    }

    Err(ParsingError::ProcessingFailure {
        process: "invalid link".to_string(),
    })
}

#[cfg(test)]
mod tests {
    use url::Url;

    use crate::wiki::{
        article::{
            link_data::{AnchorData, ExternalData, InternalData, RedLinkData},
            Link,
        },
        language::Language,
        parser::ParsingError,
        search::Namespace,
    };

    use super::parse_href_to_link;

    const ENDPOINT: &str = "https://en.wikipedia.org/w/api.php";
    const LANGUAGE: Language = Language::English;

    fn internal_link(
        namespace: Namespace,
        page: impl Into<String>,
        title: impl Into<String>,
        endpoint: Url,
        anchor: Option<AnchorData>,
    ) -> Link {
        Link::Internal(InternalData {
            namespace,
            page: page.into(),
            title: title.into(),
            endpoint,
            anchor,
            language: LANGUAGE.clone(),
        })
    }

    fn anchor_data(anchor: impl Into<String>, title: impl Into<String>) -> AnchorData {
        AnchorData {
            anchor: anchor.into(),
            title: title.into(),
        }
    }

    fn endpoint() -> Url {
        Url::parse(ENDPOINT).expect("hard-coded endpoint should be valid")
    }

    #[test]
    fn test_parse_link_unknown_namespace() {
        assert!(matches!(
            parse_href_to_link(
                endpoint(),
                "/wiki/UnknownNamespace:Main_Page",
                Some("Main Page"),
                LANGUAGE
            ),
            Err(ParsingError::InvalidNamespace { .. })
        ))
    }

    #[test]
    fn test_parse_link_invalid_link() {
        assert!(matches!(
            parse_href_to_link(endpoint(), "/invalid/hello", Some("hello"), LANGUAGE),
            Err(ParsingError::ProcessingFailure { .. })
        ))
    }

    #[test]
    fn test_parse_internal_link_no_namespace() {
        assert_eq!(
            parse_href_to_link(endpoint(), "/wiki/Main_Page", Some("Main Page"), LANGUAGE),
            Ok(internal_link(
                Namespace::Main,
                "Main_Page",
                "Main Page",
                endpoint(),
                None
            ))
        )
    }

    #[test]
    fn test_parse_internal_link_with_namespace() {
        assert_eq!(
            parse_href_to_link(
                endpoint(),
                "/wiki/Help:Contents",
                Some("Help:Contents"),
                LANGUAGE
            ),
            Ok(internal_link(
                Namespace::Help,
                "Contents",
                "Help:Contents",
                endpoint(),
                None
            ))
        );

        assert_eq!(
            parse_href_to_link(
                endpoint(),
                "/wiki/Help:Editing_pages",
                Some("Help:Editing pages"),
                LANGUAGE
            ),
            Ok(internal_link(
                Namespace::Help,
                "Editing_pages",
                "Help:Editing pages",
                endpoint(),
                None
            ))
        );
    }

    #[test]
    fn test_parse_internal_link_with_anchor() {
        assert_eq!(
            parse_href_to_link(
                endpoint(),
                "/wiki/Help:Editing_pages#Preview",
                Some("Help:Editing pages"),
                LANGUAGE
            ),
            Ok(internal_link(
                Namespace::Help,
                "Editing_pages",
                "Help:Editing pages",
                endpoint(),
                Some(anchor_data("Preview", "Preview"))
            ))
        );
    }

    #[test]
    fn test_parse_internal_link_with_anchor_whitespace() {
        assert_eq!(
            parse_href_to_link(
                endpoint(),
                "/wiki/Help:Editing_pages#See_also",
                Some("Help:Editing pages"),
                LANGUAGE
            ),
            Ok(internal_link(
                Namespace::Help,
                "Editing_pages",
                "Help:Editing pages",
                endpoint(),
                Some(anchor_data("See_also", "See also"))
            ))
        );
    }

    #[test]
    fn test_parse_internal_link_with_subpage() {
        assert_eq!(
            parse_href_to_link(
                endpoint(),
                "/wiki/Help:Links/example",
                Some("Help:Links/example"),
                LANGUAGE
            ),
            Ok(internal_link(
                Namespace::Help,
                "Links/example",
                "Help:Links/example",
                endpoint(),
                None,
            ))
        )
    }

    #[test]
    fn test_parse_anchor_link() {
        assert_eq!(
            parse_href_to_link(endpoint(), "#See_also", None::<String>, LANGUAGE),
            Ok(Link::Anchor(anchor_data("See_also", "See also")))
        )
    }

    #[test]
    fn test_parse_redlink() {
        let link = "/w/index.php?title=Help:Links/example2&action=edit&redlink=1";
        let title = "Help:Links/example2 (page does not exist)";
        assert_eq!(
            parse_href_to_link(endpoint(), link, Some(title), LANGUAGE),
            Ok(Link::RedLink(RedLinkData {
                url: endpoint().join(link).unwrap(),
                title: title.to_string(),
            }))
        )
    }

    #[test]
    fn test_parse_external_link() {
        let link = "https://mediawiki.org/";
        assert_eq!(
            parse_href_to_link(endpoint(), link, None::<String>, LANGUAGE),
            Ok(Link::External(ExternalData {
                url: Url::parse(link).expect("hard-coded url should be valid")
            }))
        );
    }

    #[test]
    fn test_parse_external_link_with_params() {
        let link = "https://google.com/search?q=link";
        assert_eq!(
            parse_href_to_link(endpoint(), link, None::<String>, LANGUAGE),
            Ok(Link::External(ExternalData {
                url: Url::parse(link).expect("hard-coded url should be valid")
            }))
        )
    }

    #[test]
    fn test_parse_external_link_with_mailto() {
        let link = "mailto:info@example.org";
        assert_eq!(
            parse_href_to_link(endpoint(), link, None::<String>, LANGUAGE),
            Ok(Link::External(ExternalData {
                url: Url::parse(link).expect("hard-coded url should be valid")
            }))
        )
    }
}<|MERGE_RESOLUTION|>--- conflicted
+++ resolved
@@ -108,11 +108,9 @@
                     .map(|x| x.contains("toc") || x.contains("quotebox"))
                     .unwrap_or(false) => {}
             "dl" => self.parse_description_list(node),
-<<<<<<< HEAD
-            "div" => {
-                node.children().map(|node| self.parse_node(node)).count();
-            }
-
+            "span" => self.parse_text(node),
+            "div" => self.parse_container(node),
+            "" => (),
             // unsupported nodes for which the user should be notified about
             "table" | "img" | "figure" | "ol" => {
                 self.elements.push(Element::new(
@@ -124,12 +122,6 @@
                 ));
                 self.push_newline()
             }
-
-=======
-            "span" => self.parse_text(node),
-            "div" => self.parse_container(node),
-            "" => (),
->>>>>>> 9ae56035
             _ if SHOW_UNSUPPORTED => {
                 self.elements.push(Element::new(
                     self.next_id(),

use crate::config::{Config, TocPosition, CONFIG};
use crate::ui::panel::WithPanel;
use crate::ui::search::bar_popup::open_search_bar;
use crate::ui::toc::display_toc;
use crate::ui::utils::{display_dialog, display_error, display_message};
use crate::ui::views::{RootLayout, StatusBar};
use crate::wiki::article::link_data::InternalData;
use crate::wiki::article::{Article, Link, Property};
use crate::wiki::search::Namespace;

use anyhow::{Context, Result};
use cursive::view::{Nameable, Resizable};
use cursive::views::{LastSizeView, LinearLayout, OnEventView, TextView};
use cursive::Cursive;

mod content;
mod lines;
mod view;
pub type ArticleView = view::ArticleView;

pub const ARTICLE_PROPERTIES: [Property; 3] =
    [Property::Text, Property::Sections, Property::LangLinks];
const SUPPORTED_NAMESPACES: [Namespace; 1] = [Namespace::Main];

/// Fetches an article from a given id and displays it. It's the on_submit callback for
/// the search results view
pub fn on_article_submit(siv: &mut Cursive, pageid: usize) {
    let config = Config::from_siv(siv);

    let article = match Article::builder()
        .pageid(pageid)
        .url(config.borrow().api_config.url())
        .properties(ARTICLE_PROPERTIES.to_vec())
        .language(config.borrow().api_config.language.clone())
        .fetch()
        .context("failed fetching the article")
    {
        Ok(article) => article,
        Err(error) => {
            warn!("{:?}", error);
            display_error(siv, error);
            return;
        }
    };
    if let Err(error) = display_article(siv, article) {
        warn!("{:?}", error);
        display_error(siv, error)
    }
}

/// Checks that the link is supported (supported Namespace, supported link type) and opens it
pub fn open_link(siv: &mut Cursive, link: Link) {
    let message = match link {
        Link::Internal(data) => {
            return display_dialog(
                siv,
                "Information",
                &format!("Do you want to open the link '{}'?", data.title),
                move |siv| open_internal_link(siv, data.clone()),
            )
        }
        Link::Anchor(_) => "Anchor links are not supported",
        Link::RedLink(data) => {
            warn!("tried opening a red link '{}'", data.url);
            return display_message(
                siv,
                "Information",
                &format!(
                    "The page '{}' doesn't exist and therefore cannot be opened",
                    data.title
                ),
            );
        }
        Link::External(data) => {
            warn!("tried opening an external link '{}'", data.url);
            return display_message(siv, "Information", &format!("This link doesn't point to another article. \nInstead, it leads to the following external webpage and therefore, cannot be opened: \n\n> {}", data.url.as_str()));
        }
        Link::ExternalToInternal(_) => "External to Internal links are not supported",
    };

    warn!("{}", message);
    display_message(siv, "Warning", message)
}

/// Helper function for fetching and displaying an article from a given link
fn open_internal_link(siv: &mut Cursive, data: InternalData) {
    if !SUPPORTED_NAMESPACES.contains(&data.namespace) {
        display_message(
            siv,
            "Information",
            &format!(
                "The link leads to an article in the '{}' namespace which is supported",
                data.namespace
            ),
        );
        return;
    }

    // fetch the article
    let article = match Article::builder()
        .page(data.page)
        .endpoint(data.endpoint)
        .properties(ARTICLE_PROPERTIES.to_vec())
        .language(data.language)
        .fetch()
        .context("failed fetching the article")
    {
        Ok(article) => article,
        Err(error) => {
            warn!("{:?}", error);

            // display an error message
            display_error(siv, error);
            return;
        }
    };

    // display the article
    if let Err(error) = display_article(siv, article).context("failed displaying the article") {
        warn!("{:?}", error);

        // display an error message
        display_error(siv, error);
<<<<<<< HEAD
=======
    }

    if let Some(anchor_data) = data.anchor {
        display_message(
            siv, 
            "Information", 
            &format!("The link has an anchorpoint to '{}'. \nUnfortunately, anchorpoints are not supported yet, meaning the article will open at the top", anchor_data.title)
        );
>>>>>>> 779fe6a4
    }
}

/// Helper function for displaying an article on the screen. This includes creating an article view
/// and any errors it encountred are returned
pub fn display_article(siv: &mut Cursive, article: Article) -> Result<()> {
    // if the search layer still exists, then remove it
    if siv
        .find_name::<TextView>("search_results_preview")
        .is_some()
    {
        siv.pop_layer();
        debug!("removed the last layer")
    }

    // get the amount of layers, this is used as an id for the new article layout so we don't have
    // multiple layouts with the same name

    let layer_len = siv.screen_mut().len() + 1;

    let article_layout_name = format!("article_layout-{}", layer_len);
    let article_view_name = format!("article_view-{}", layer_len);
    let status_bar_name = format!("status_bar-{}", layer_len);

    debug!("article_layout name '{}'", article_layout_name);
    debug!("article_view name '{}'", article_view_name);
    debug!("status_bar name '{}'", status_bar_name);

    let mut article_layout = RootLayout::horizontal(CONFIG.keybindings.clone());
    debug!("created the article layout");

    // display the toc if there is one
    if let Some(sections) = article.sections() {
        if let Err(error) = display_toc(siv, &mut article_layout, sections)
            .context("failed displaying the table of contents")
        {
            warn!("{:?}", error);
            display_error(siv, error);
        } else {
            debug!("displayed the table of contents");
        }
    }

    let status_bar = StatusBar::new()
        .article_title(article.title())
        .language(&article.language)
        .available_languages(article.available_languages().unwrap_or_default())
        .with_name(&status_bar_name)
        .fixed_height(1)
        .full_width();

    // create the article view
    let article_view = LastSizeView::new(
        ArticleView::new(article)
            .with_name(&article_view_name)
            .with_panel()
            .title("wiki-tui"),
    );

    match CONFIG.settings.toc.position {
        TocPosition::Left => article_layout.add_child(article_view),
        TocPosition::Right => article_layout.insert_child(0, article_view),
    }
    debug!("created the article view");

    siv.add_fullscreen_layer(
        LinearLayout::vertical()
            .child(
                OnEventView::new(article_layout.with_name(&article_layout_name))
                    .on_event('S', open_search_bar)
                    .fixed_height(siv.screen_size().y.saturating_sub(1)),
            )
            .child(status_bar)
            .full_screen(),
    );
    debug!("created a new fullscreen layer and added the article layout to it");

    // focus the article view
    siv.focus_name(&article_view_name)
        .context("failed focussing the article view")?;

    debug!("focussed the article view");
    Ok(())
}<|MERGE_RESOLUTION|>--- conflicted
+++ resolved
@@ -121,8 +121,6 @@
 
         // display an error message
         display_error(siv, error);
-<<<<<<< HEAD
-=======
     }
 
     if let Some(anchor_data) = data.anchor {
@@ -131,7 +129,6 @@
             "Information", 
             &format!("The link has an anchorpoint to '{}'. \nUnfortunately, anchorpoints are not supported yet, meaning the article will open at the top", anchor_data.title)
         );
->>>>>>> 779fe6a4
     }
 }
 

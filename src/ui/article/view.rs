use crate::{
    config::CONFIG,
    ui::{
<<<<<<< HEAD
        article::{content::ArticleContent, on_link_submit},
        language_selector::article_language_selection_popup,
=======
        article::{content::ArticleContent, open_link},
>>>>>>> 3d16cb09
        scroll,
        utils::{display_dialog, display_message},
    },
    wiki::article::{Article, ElementType, Link},
};

use cursive::{
    event::{Callback, Event, EventResult, Key, MouseButton, MouseEvent},
    view::CannotFocus,
    Rect, Vec2, View,
};

/// A view displaying an article
pub struct ArticleView {
    /// The content of the view
    content: ArticleContent,

    scroll: scroll::Core,

    last_size: Vec2,
}

impl ArticleView {
    /// Creates a new ArticleView with a given article as its content
    pub fn new(article: Article) -> Self {
        debug!("creating a new instance of ArticleView");
        ArticleView {
            content: ArticleContent::new(article),
            scroll: scroll::Core::new(),
            last_size: Vec2::zero(),
        }
    }

    pub fn select_anchor(&mut self, anchor: &str) {
        if let Some(anchor_coord) = self.content.anchor(anchor) {
            self.scroll.set_offset((0, anchor_coord));
        }
    }

    /// Checks if the current link is out of the viewport and moves the selection accordingly. If
    /// no links could be found in the current viewport, the selection stays as it was
    fn check_and_update_selection(&mut self) {
        if !self.content.has_links() {
            return;
        }

        let selection_coords = self.content.current_link_coords();
        let viewport = self.scroll.content_viewport();

        if viewport.contains(selection_coords) {
            return;
        }

        if selection_coords.y < viewport.top() {
            let (id, _) = self
                .content
                .links()
                .skip(self.content.current_link_idx())
                .find(|(_, pos)| viewport.contains(*pos))
                .map(|x| x.to_owned())
                .unwrap_or((self.content.current_link_element_id(), Vec2::zero()));
            self.content.select_link_by_id(id);
            return;
        }
        if selection_coords.y > viewport.bottom() {
            let (id, _) = self
                .content
                .links()
                .rev()
                .find(|(_, pos)| viewport.contains(*pos))
                .map(|x| x.to_owned())
                .unwrap_or((self.content.current_link_element_id(), Vec2::zero()));
            self.content.select_link_by_id(id);
        }
    }

    /// Checks if the current viewport shows the selected link and if not, moves it so the link is
    /// visible
    fn check_and_update_viewport(&mut self) {
        if !self.content.has_links() {
            return;
        }

        let selection_coords = self.content.current_link_coords();
        self.scroll.scroll_to_y(selection_coords.y);
        self.scroll.scroll_to_x(selection_coords.x);
    }

    /// Check if the link can be opened and opens it if it can
    fn check_and_open_link(&self) -> EventResult {
        let link = match self
            .content
            .element_by_id(self.content.current_link_element_id())
            .map(|element| element.kind)
        {
            Some(ElementType::Link(ref link)) => link.to_owned(),
            _ => {
                warn!("selected element not a link");
                return EventResult::Ignored;
            }
        };

        return EventResult::Consumed(Some(Callback::from_fn(move |s| open_link(s, link.clone()))));

        /*if let Some(element) = self
            .content
            .element_by_id(self.content.current_link_element_id())
        {
            debug!("found the element of the link");

            // get the target link from the element
            let target = match element.attr("target") {
                Some(t) => t.to_string(),
                None => {
                    warn!("missing attribute 'target' from element '{}'", element.id());
                    warn!("the link '{}' is not valid", element.id());
                    return EventResult::Ignored;
                }
            };
            debug!("target is '{}'", target);

            // check whether the link is pointing to another wikipedia article or if its external
            if element.attr("external").is_some() {
                warn!("element '{}' contains attribute 'external'", element.id());
                warn!("the link '{}' is external", element.id());
                return EventResult::Consumed(Some(Callback::from_fn(move |s| {
                    display_message(
                        s, "Information", &format!("This link doensn't point to another article. \nInstead, it leads to the following external webpage and therefore, cannot be opened: \n\n> {}", target)
                    );
                })));
            }
            debug!("target link is not external, continuing");

            // chek if there were any decoding errors
            if element.attr("decoding_error").is_some() {
                warn!("the parser couldn't decode the url correclty");
                return EventResult::Consumed(Some(Callback::from_fn(move |s| {
                    display_message(s, "Information", "The link points to a url which couldn't be decoded correctly to UTF-8. \nCheck the logs for further information");
                })));
            }

            // check whether the page exists
            if element.attr("new_page").is_some() {
                warn!("the page doesn't exist yet");
                return EventResult::Consumed(Some(Callback::from_fn(move |s| {
                    display_message(
                        s,
                        "Information",
                        "This page cannot be opened because it doesn't exist yet",
                    )
                })));
            }

            info!(
                "opening the link '{}' with the target '{}'",
                element.id(),
                target
            );
            return EventResult::Consumed(Some(Callback::from_fn(move |s| {
                on_link_submit(s, target.clone())
            })));
        }
        EventResult::Ignored
        */
    }

    /// Lets the user choose from the available languages
    pub fn list_article_language_switcher(&mut self) -> EventResult {
        let available_languages = self.content.language_links();

        if available_languages.is_none() {
            warn!("no available languages for the article");
            return EventResult::Consumed(Some(Callback::from_fn(|s| {
                display_message(
                    s,
                    "Information",
                    "No alternate languages are available for the current article",
                )
            })));
        }

        return EventResult::Consumed(Some(Callback::from_fn(move |s| {
            article_language_selection_popup(s, available_languages.clone().unwrap())
        })));
    }
}

impl View for ArticleView {
    fn draw(&self, printer: &cursive::Printer) {
        let printer = self.scroll.sub_printer(printer);
        let viewport = self.scroll.content_viewport();

        // go through every line and print it to the screen
        for (y, line) in self
            .content
            .get_rendered_lines()
            .enumerate()
            .filter(|(y, _)| &viewport.top() <= y && y <= &viewport.bottom())
        {
            // go through every element in the line and print it with its style
            let mut x = 0;
            for element in line {
                let mut style = element.style;
                if element.id == self.content.current_link_element_id() && CONFIG.features.links {
                    style = style.combine(CONFIG.theme.highlight)
                }
                printer.with_style(style, |printer| {
                    printer.print((x, y), &element.content);
                    x += element.width;
                });
            }
        }
    }

    fn layout(&mut self, size: Vec2) {
        if self.last_size == size {
            return;
        }

        self.content.compute_lines(size);
        scroll::layout(
            self,
            size,
            self.needs_relayout(),
            |s, size| s.content.compute_lines(size),
            |s, constraint| s.content.required_size(constraint),
        );
        self.last_size = size;
        debug!("final size for the view is '({},{})'", size.x, size.y);
    }

    fn required_size(&mut self, constraint: Vec2) -> Vec2 {
        // calculate and return the required size
        self.content.required_size(constraint)
    }

    fn needs_relayout(&self) -> bool {
        self.scroll.needs_relayout()
    }

    fn important_area(&self, view_size: Vec2) -> cursive::Rect {
        scroll::important_area(self, view_size, |_, si| Rect::from_size((0, 0), si))
    }

    fn take_focus(&mut self, _: cursive::direction::Direction) -> Result<EventResult, CannotFocus> {
        // this view is always focusable
        Ok(EventResult::Consumed(None))
    }

    fn on_event(&mut self, event: cursive::event::Event) -> EventResult {
        scroll::on_event(
            self,
            event,
            |s, ev| match ev {
                key if key == CONFIG.keybindings.right && CONFIG.features.links => {
                    s.content.select_next_link();
                    s.check_and_update_viewport();
                    EventResult::consumed()
                }
                key if key == CONFIG.keybindings.left && CONFIG.features.links => {
                    s.content.select_prev_link();
                    s.check_and_update_viewport();
                    EventResult::consumed()
                }
                Event::Key(Key::Enter) if CONFIG.features.links => s.check_and_open_link(),
                Event::Mouse {
                    event: MouseEvent::Release(MouseButton::Left),
                    position,
                    offset,
                } => {
                    if let Some(element) = s.content.element_by_pos(position.saturating_sub(offset))
                    {
                        return match element.kind {
                            ElementType::Link(_) if CONFIG.features.links => {
                                s.content.select_link_by_id(element.id());
                                s.check_and_open_link()
                            }
                            _ => EventResult::Ignored,
                        };
                    }
                    EventResult::Ignored
                }
                _ => EventResult::Ignored,
            },
            |s| s.check_and_update_selection(),
            |s, si| s.important_area(si),
        )
    }
}

impl_scroller!(ArticleView::scroll);<|MERGE_RESOLUTION|>--- conflicted
+++ resolved
@@ -1,12 +1,8 @@
 use crate::{
     config::CONFIG,
     ui::{
-<<<<<<< HEAD
-        article::{content::ArticleContent, on_link_submit},
         language_selector::article_language_selection_popup,
-=======
         article::{content::ArticleContent, open_link},
->>>>>>> 3d16cb09
         scroll,
         utils::{display_dialog, display_message},
     },

--- conflicted
+++ resolved
@@ -169,13 +169,11 @@
 
 #[derive(Clone, Debug, Serialize)]
 pub struct ApiConfig {
-    pub pre_language: String,
-    pub post_language: String,
+    pre_language: String,
+    post_language: String,
     pub language: Language,
     pub language_changed_popup: bool,
-<<<<<<< HEAD
     pub article_language_changed_popup: bool,
-=======
 }
 
 impl ApiConfig {
@@ -186,12 +184,11 @@
             self.language.code(),
             self.post_language
         );
-
+      
         Url::parse(&url_str)
             .with_context(|| format!("failed parsing the url: '{}'", url_str))
             .expect("invalid api endpoint url")
     }
->>>>>>> 3d16cb09
 }
 
 #[derive(Serialize, Clone)]

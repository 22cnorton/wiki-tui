--- conflicted
+++ resolved
@@ -590,28 +590,14 @@
 
         // check, if the config file exists
         if !config_file_dir.exists() {
-<<<<<<< HEAD
             info!("the config file doesn't exist");
-            return Ok(false);
-        }
-
-        // if the config file exists,
-        // return true and store the path to it
-        info!(
-            "location of the config file: '{}'",
-            // the path can be non unicode so we have to check for that
-            config_file_dir.to_str().unwrap_or("UNICODE_ERROR")
-        );
-=======
-            log::info!("the config file doesn't exist");
-            log::info!("creating the config file");
+            info!("creating the config file");
 
             // serialize the default configuration
             let config = toml::to_string_pretty(&self).context("couldn't serialize the config")?;
             std::fs::write(config_file_dir.clone(), config).context("couldn't write the config")?;
         }
 
->>>>>>> 361052dc
         self.config_path = config_file_dir;
         Ok(true)
     }
